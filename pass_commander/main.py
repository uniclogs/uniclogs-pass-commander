#!/usr/bin/env python3
#
# Copyright (c) 2022-2023 Kenny M.
#
# This file is part of UniClOGS Pass Commander
# (see https://github.com/uniclogs/uniclogs-pass_commander).
#
# This program is free software: you can redistribute it and/or modify
# it under the terms of the GNU General Public License as published by
# the Free Software Foundation, either version 3 of the License, or
# (at your option) any later version.
#
# This program is distributed in the hope that it will be useful,
# but WITHOUT ANY WARRANTY; without even the implied warranty of
# MERCHANTABILITY or FITNESS FOR A PARTICULAR PURPOSE.  See the
# GNU General Public License for more details.
#
# You should have received a copy of the GNU General Public License
# along with this program. If not, see <http://www.gnu.org/licenses/>.
#

#  Todo:
#    - verify doppler
#    - add a mode for decoding arbitrary sats, then test

import argparse
import logging as log
<<<<<<< HEAD
import operator
import os
import socket
import sys
from dataclasses import dataclass, field
from functools import reduce
from ipaddress import IPv4Address
=======
import traceback
>>>>>>> dd1e9f1b
from math import degrees as deg
from time import sleep
<<<<<<< HEAD
from typing import Union
from xmlrpc.client import ServerProxy
=======
>>>>>>> dd1e9f1b

import ephem
import pydbus
from apscheduler.schedulers.background import BackgroundScheduler

from . import config
from .Navigator import Navigator
from .Radio import Radio
from .Rotator import Rotator
from .Station import Station
from .Tracker import Tracker


<<<<<<< HEAD
@dataclass
class Config:
    # Main
    owmid: str
    txgain: int

    # Hosts
    radio: str
    station: str
    rotator: str

    # Observer
    lat: str
    lon: str
    alt: int
    name: str

    az_cal: int = 0
    el_cal: int = 0

    # Satellite
    sat_id: str = "OreSat0"
    tle_cache: dict[Union[list[str], bool]] = field(default_factory=dict)


def load_config_file(path):
    config_file = os.path.expanduser(path)
    config = configparser.ConfigParser()
    if not len(config.read(config_file)):
        print("Config file seems to be missing. Initializing.")
        if not os.path.exists(os.path.dirname(config_file)):
            os.makedirs(os.path.dirname(config_file))
        with open(config_file, "w") as f:
            f.write(dedent("""\
                # Be sure to replace all <hint text> including the angle brackets!
                [Main]
                owmid = <open weather map API key>
                txgain = 47

                [Hosts]
                radio = 127.0.0.2
                station = 127.0.0.1
                rotator = 127.0.0.1

                [Observer]
                lat = <latitude in decimal notation>
                lon = <longitude in decimal notation>
                alt = <altitude in meters>
                name = <station name or callsign>
                """))
        print(f"Please edit {config_file} before running again.")
        sys.exit(1)

    if '<' in [v[0] for s in config.keys() for v in config[s].values()]:
        print(f"Please edit {config_file} and replace everything in <angle brackets>")
        sys.exit(1)

    # This is just shoehorned in here and ugly. Please fix!
    def confget(conf, tree):
        try:
            return reduce(operator.getitem, tree, conf)
        except KeyError:
            print(f"Configuration element missing: {tree[0]}")
            sys.exit(2)

    return Config(
        owmid = confget(config, ["Main", "owmid"]),
        txgain = int(confget(config, ["Main", "txgain"])),
        radio = confget(config, ["Hosts", "radio"]),
        station = confget(config, ["Hosts", "station"]),
        rotator = confget(config, ["Hosts", "rotator"]),
        lat = confget(config, ["Observer", "lat"]),
        lon = confget(config, ["Observer", "lon"]),
        alt = int(confget(config, ["Observer", "alt"])),
        name = confget(config, ["Observer", "name"]),
    )


def load_tle_cache(path):
    tle_cache_file = os.path.expanduser(path)
    if os.path.isfile(tle_cache_file):
        with open(tle_cache_file, "r") as jsonfile:
            return json.load(jsonfile)
    return { 'end': True }

=======
>>>>>>> dd1e9f1b
class Main:
    def __init__(
        self,
        tracker,
        rotator,
        radio,
        station,
        scheduler,
    ):
        self.track = tracker
        self.rot = rotator
        self.rad = radio
        self.sta = station
        self.scheduler = scheduler
        self.scheduler.start()
        self.nav = None

    def NTPSynchronized(self):
        return pydbus.SystemBus().get(".timedate1").NTPSynchronized

    def require_clock_sync(self):
        while not self.NTPSynchronized():
            print("System clock is not synchronized. Sleeping 60 seconds.")
            sleep(60)
        print("System clock is synchronized.")

    def edl(self, packet):
        self.rad.set_tx_frequency(self.track.freshen())
        self.rad.edl(packet)

    def autorun(self, tx_gain, count=9999, edl_port=10025, no_tx=False, local_only=False):
        print(f"Running for {count} passes")
        while count > 0:
            self.require_clock_sync()
            np = self.track.sleep_until_next_pass()
            self.nav = Navigator(self.track, *np)
            self.work_pass(tx_gain, edl_port, no_tx, local_only)
            seconds = (np[4] - ephem.now()) / ephem.second + 1
            if seconds > 0:
                print(f"Sleeping {seconds:.3f} seconds until pass is really over.")
                sleep(seconds)
            count -= 1

    def work_pass(self, tx_gain, edl_port, no_tx, local_only):
        if local_only:
            return self.test_bg_rotator()
        degc = self.sta.gettemp()
        if degc > 30:
            print(f"Temperature is too high ({degc}°C). Skipping this pass.")
            sleep(1)
            return
<<<<<<< HEAD
=======
        packet = edl_packet if not no_tx else b''
        print("Packet to send: ", packet)
>>>>>>> dd1e9f1b
        self.track.calibrate()
        print("Adjusted for temp/pressure")
        self.update_rotator()
        print("Started rotator movement")
        sleep(2)
        self.scheduler.add_job(self.update_rotator, "interval", seconds=0.5)
        print("Scheduled rotator")
        self.rad.command("set_tx_selector", "edl")
        print("Selected EDL TX")
        self.rad.command("set_tx_gain", tx_gain)
        print("Set TX gain")
        sleep(2)
        print("Rotator should be moving by now")
        while self.rot.share["moving"] == True:
            sleep(0.1)
        if self.rot.share["moving"]:
            print("Rotator communication anomaly detected. Skipping this pass.")
            self.scheduler.remove_all_jobs()
            sleep(1)
            return
        print("Stopped moving")
        self.sta.pa_on()
        print("Station amps on")
        sleep(0.2)
        self.sta.ptt_on()
        print("Station PTT on")
        self.rad.ident()
        print("Sent Morse ident")
        self.sta.ptt_off()
        print("Station PTT off")
        print("Waiting for bird to reach 10°el")
        while self.track.share["target_el"] < 10:
            sleep(0.1)
        print("Bird above 10°el")
        if not no_tx:
            source = socket.socket(socket.AF_INET, socket.SOCK_DGRAM)
            source.bind(("", edl_port))
            source.settimeout(0.5)
        print("EDL socket open")
        self.sta.ptt_on()
        print("Station PTT on")
        while self.track.share["target_el"] >= 10:
            if no_tx:
                sleep(0.5)
                continue
            try:
                packet = source.recv(4096)
            except socket.timeout:
                continue
            self.edl(packet)
            print("Sent EDL")
        self.scheduler.remove_all_jobs()
        print("Removed scheduler jobs")
        source.close()
        print("EDL socket closed")
        self.rad.ident()
        print("Sent Morse ident")
        self.sta.ptt_off()
        print("Station PTT off")
        self.rad.command("set_tx_gain", 3)
        print("Set TX gain to min")
        self.rot.park()
        print("Parked rotator")
        print("Waiting for PA to cool")
        sleep(120)
        self.sta.pa_off()
        print("Station shutdown TX amp")

    def update_rotator(self):
        azel = self.nav.azel(self.track.freshen().azel())
        self.rot.go(*tuple(deg(x) for x in azel))
        self.rad.set_rx_frequency(self.track)

    # Testing stuff goes below here

    def dryrun_time(self):
        self.track.obs.date = self.track.obs.date + (30 * ephem.second)
        self.track.sat.compute(self.track.obs)
        self.nav.azel(self.track.azel())

    def dryrun(self):
        np = self.track.get_next_pass(80)
        self.nav = Navigator(self.track, *np)
        self.track.obs.date = np[0]
        self.scheduler.add_job(self.dryrun_time, "interval", seconds=0.2)
        sleep(4.5)
        self.scheduler.remove_all_jobs()

    def test_rotator(self):
        while True:
            print(self.update_rotator())
            sleep(0.1)

    def test_bg_rotator(self):
        self.scheduler.add_job(self.update_rotator, "interval", seconds=0.5)
        while True:
            sleep(1000)
            # print(self.rot.share['moving'])

    def test_doppler(self):
        while True:
            rxfinal = self.rad.rx_frequency(self.track.freshen())
            txfinal = self.rad.tx_frequency(self.track)
            print(f"RX = {rxfinal:.3f}  TX = {txfinal:.3f}")
            sleep(0.1)

    def test_morse(self):
        while True:
            self.rad.ident()
            sleep(30)


<<<<<<< HEAD
def main(args):
    conf = load_config_file(args.config)
    conf.tle_cache = load_tle_cache(args.tle_cache)

    mock = set(args.mock or [])
    if 'all' in mock:
        mock = {'tx', 'rot', 'con'}

    # Favor command line values over config file values
    conf.txgain = args.tx_gain or conf.txgain
    conf.sat_id = args.satellite or conf.sat_id

    radio_port = 10025
    if IPv4Address(conf.radio).is_loopback and args.edl_port == radio_port:
        print(f"EDL port {args.edl_port} conflicts with localhost radio EDL port {radio_port}")
        print("Please use a different EDL port")
        return

=======
def start(action: str, conf: config.Config) -> None:
>>>>>>> dd1e9f1b
    log.basicConfig()
    log.getLogger("apscheduler").setLevel(log.ERROR)

    tracker = Tracker(
        (conf.lat, conf.lon, conf.alt),
        sat_id=conf.sat_id,
        local_only='con' in conf.mock,
        tle_cache=conf.tle_cache,
        owmid=conf.owmid,
    )
    rotator = Rotator(
        str(conf.rotator),
        az_cal=conf.az_cal,
        el_cal=conf.el_cal,
        local_only='con' in conf.mock,
        no_rot='rot' in conf.mock,
    )
    radio = Radio(str(conf.radio), local_only='con' in conf.mock)
    station = Station(str(conf.station), no_tx='tx' in conf.mock)
    scheduler = BackgroundScheduler()

    commander = Main(tracker, rotator, radio, station, scheduler)
    if action == 'run':
        commander.autorun(
            tx_gain=conf.txgain,
<<<<<<< HEAD
            count=args.pass_count,
            edl_port=args.edl_port,
            no_tx='tx' in mock,
            local_only='con' in mock)
    elif args.action == 'dryrun':
=======
            count=conf.pass_count,
            packet=conf.edl,
            no_tx='tx' in conf.mock,
            local_only='con' in conf.mock,
        )
    elif action == 'dryrun':
>>>>>>> dd1e9f1b
        commander.dryrun()
    elif action == 'doppler':
        commander.test_doppler()
    elif action == 'nextpass':
        commander.track.sleep_until_next_pass()
    else:
        print(f"Unknown action: {action}")


def cfgerr(args: argparse.Namespace, msg: str) -> None:
    if args.verbose:
        traceback.print_exc()
        print()
    print(f"In '{args.config}'", msg)


def main(args: argparse.Namespace) -> None:
    if args.config.is_dir():
        args.config /= "pass_commander.toml"

    if args.template:
        try:
            config.Config.template(args.config)
        except FileExistsError:
            cfgerr(args, 'delete existing file before creating template')
        else:
            print(f"Config template generated at '{args.config}'")
            print(f"Edit '{args.config}' <template text> before running again")
        return

    try:
        conf = config.Config(args.config)
    except config.ConfigNotFoundError as e:
        cfgerr(
            args,
            f"the file is missing ({type(e.__cause__).__name__}). Initialize using --template",
        )
    except config.InvalidTomlError as e:
        cfgerr(args, f"there is invalid toml: {e}\nPossibly an unquoted string?")
    except config.MissingKeyError as e:
        cfgerr(args, f"required key '{e.table}.{e.key}' is missing")
    except config.TemplateTextError as e:
        cfgerr(args, f"key '{e}' still has template text. Replace <angle brackets>")
    except config.UnknownKeyError as e:
        cfgerr(args, f"remove unknown keys: {' '.join(e.keys)}")
    except config.KeyValidationError as e:
        cfgerr(args, f"key '{e.table}.{e.key}' has invalid type {e.actual}, expected {e.expect}")
    except config.IpValidationError as e:
        cfgerr(args, f"contents of '{e.table}.{e.key}' is not a valid IP")
    except config.TleValidationError as e:
        cfgerr(args, f"TLE '{e.name}' is invalid: {e.__cause__}")
    except config.EdlValidationError as e:
        cfgerr(args, f"'{e.table}.{e.key}' doesn't look like valid EDL hex: {e.__cause__}")
    else:
        conf.mock = set(args.mock or [])
        if 'all' in conf.mock:
            conf.mock = {'tx', 'rot', 'con'}
        # Favor command line values over config file values
        conf.txgain = args.tx_gain or conf.txgain
        conf.sat_id = args.satellite or conf.sat_id
        if not conf.sat_id:
            print("No satellite specified. Set on command line (see --help) or in config file.")
            return
        conf.pass_count = args.pass_count
        conf.edl = args.edl_command or conf.edl
        if len(conf.edl) <= 10:
            print('Not going to TX because no EDL bytes have been defined')
            conf.mock.add('tx')

        start(args.action, conf)<|MERGE_RESOLUTION|>--- conflicted
+++ resolved
@@ -25,24 +25,10 @@
 
 import argparse
 import logging as log
-<<<<<<< HEAD
-import operator
-import os
 import socket
-import sys
-from dataclasses import dataclass, field
-from functools import reduce
-from ipaddress import IPv4Address
-=======
 import traceback
->>>>>>> dd1e9f1b
 from math import degrees as deg
 from time import sleep
-<<<<<<< HEAD
-from typing import Union
-from xmlrpc.client import ServerProxy
-=======
->>>>>>> dd1e9f1b
 
 import ephem
 import pydbus
@@ -56,94 +42,6 @@
 from .Tracker import Tracker
 
 
-<<<<<<< HEAD
-@dataclass
-class Config:
-    # Main
-    owmid: str
-    txgain: int
-
-    # Hosts
-    radio: str
-    station: str
-    rotator: str
-
-    # Observer
-    lat: str
-    lon: str
-    alt: int
-    name: str
-
-    az_cal: int = 0
-    el_cal: int = 0
-
-    # Satellite
-    sat_id: str = "OreSat0"
-    tle_cache: dict[Union[list[str], bool]] = field(default_factory=dict)
-
-
-def load_config_file(path):
-    config_file = os.path.expanduser(path)
-    config = configparser.ConfigParser()
-    if not len(config.read(config_file)):
-        print("Config file seems to be missing. Initializing.")
-        if not os.path.exists(os.path.dirname(config_file)):
-            os.makedirs(os.path.dirname(config_file))
-        with open(config_file, "w") as f:
-            f.write(dedent("""\
-                # Be sure to replace all <hint text> including the angle brackets!
-                [Main]
-                owmid = <open weather map API key>
-                txgain = 47
-
-                [Hosts]
-                radio = 127.0.0.2
-                station = 127.0.0.1
-                rotator = 127.0.0.1
-
-                [Observer]
-                lat = <latitude in decimal notation>
-                lon = <longitude in decimal notation>
-                alt = <altitude in meters>
-                name = <station name or callsign>
-                """))
-        print(f"Please edit {config_file} before running again.")
-        sys.exit(1)
-
-    if '<' in [v[0] for s in config.keys() for v in config[s].values()]:
-        print(f"Please edit {config_file} and replace everything in <angle brackets>")
-        sys.exit(1)
-
-    # This is just shoehorned in here and ugly. Please fix!
-    def confget(conf, tree):
-        try:
-            return reduce(operator.getitem, tree, conf)
-        except KeyError:
-            print(f"Configuration element missing: {tree[0]}")
-            sys.exit(2)
-
-    return Config(
-        owmid = confget(config, ["Main", "owmid"]),
-        txgain = int(confget(config, ["Main", "txgain"])),
-        radio = confget(config, ["Hosts", "radio"]),
-        station = confget(config, ["Hosts", "station"]),
-        rotator = confget(config, ["Hosts", "rotator"]),
-        lat = confget(config, ["Observer", "lat"]),
-        lon = confget(config, ["Observer", "lon"]),
-        alt = int(confget(config, ["Observer", "alt"])),
-        name = confget(config, ["Observer", "name"]),
-    )
-
-
-def load_tle_cache(path):
-    tle_cache_file = os.path.expanduser(path)
-    if os.path.isfile(tle_cache_file):
-        with open(tle_cache_file, "r") as jsonfile:
-            return json.load(jsonfile)
-    return { 'end': True }
-
-=======
->>>>>>> dd1e9f1b
 class Main:
     def __init__(
         self,
@@ -195,11 +93,6 @@
             print(f"Temperature is too high ({degc}°C). Skipping this pass.")
             sleep(1)
             return
-<<<<<<< HEAD
-=======
-        packet = edl_packet if not no_tx else b''
-        print("Packet to send: ", packet)
->>>>>>> dd1e9f1b
         self.track.calibrate()
         print("Adjusted for temp/pressure")
         self.update_rotator()
@@ -312,28 +205,7 @@
             sleep(30)
 
 
-<<<<<<< HEAD
-def main(args):
-    conf = load_config_file(args.config)
-    conf.tle_cache = load_tle_cache(args.tle_cache)
-
-    mock = set(args.mock or [])
-    if 'all' in mock:
-        mock = {'tx', 'rot', 'con'}
-
-    # Favor command line values over config file values
-    conf.txgain = args.tx_gain or conf.txgain
-    conf.sat_id = args.satellite or conf.sat_id
-
-    radio_port = 10025
-    if IPv4Address(conf.radio).is_loopback and args.edl_port == radio_port:
-        print(f"EDL port {args.edl_port} conflicts with localhost radio EDL port {radio_port}")
-        print("Please use a different EDL port")
-        return
-
-=======
 def start(action: str, conf: config.Config) -> None:
->>>>>>> dd1e9f1b
     log.basicConfig()
     log.getLogger("apscheduler").setLevel(log.ERROR)
 
@@ -359,20 +231,12 @@
     if action == 'run':
         commander.autorun(
             tx_gain=conf.txgain,
-<<<<<<< HEAD
-            count=args.pass_count,
+            count=conf.pass_count,
             edl_port=args.edl_port,
-            no_tx='tx' in mock,
-            local_only='con' in mock)
-    elif args.action == 'dryrun':
-=======
-            count=conf.pass_count,
-            packet=conf.edl,
             no_tx='tx' in conf.mock,
             local_only='con' in conf.mock,
         )
     elif action == 'dryrun':
->>>>>>> dd1e9f1b
         commander.dryrun()
     elif action == 'doppler':
         commander.test_doppler()
@@ -437,9 +301,5 @@
             print("No satellite specified. Set on command line (see --help) or in config file.")
             return
         conf.pass_count = args.pass_count
-        conf.edl = args.edl_command or conf.edl
-        if len(conf.edl) <= 10:
-            print('Not going to TX because no EDL bytes have been defined')
-            conf.mock.add('tx')
 
         start(args.action, conf)