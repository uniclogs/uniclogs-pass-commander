#
# Copyright (c) 2022-2023 Kenny M.
#
# This file is part of UniClOGS Pass Commander 
# (see https://github.com/uniclogs/uniclogs-pass_commander).
#
# This program is free software: you can redistribute it and/or modify
# it under the terms of the GNU General Public License as published by
# the Free Software Foundation, either version 3 of the License, or
# (at your option) any later version.
#
# This program is distributed in the hope that it will be useful,
# but WITHOUT ANY WARRANTY; without even the implied warranty of
# MERCHANTABILITY or FITNESS FOR A PARTICULAR PURPOSE.  See the
# GNU General Public License for more details.
#
# You should have received a copy of the GNU General Public License
# along with this program. If not, see <http://www.gnu.org/licenses/>.
#

from argparse import ArgumentParser, RawTextHelpFormatter
from pathlib import Path
from textwrap import dedent

from pass_commander.main import main

parser = ArgumentParser(formatter_class=RawTextHelpFormatter)
parser.add_argument('-a', '--action', choices=('run', 'dryrun', 'doppler', 'nextpass'),
    help=dedent("""\
        Which action to have Pass Commander take
        - run: Normal operation
        - dryrun: Simulate the next pass immediately
        - doppler: Show present RX/TX frequencies
        - nextpass: Sleep until next pass and then quit
        Default: '%(default)s'"""),
    default='run')
parser.add_argument('-c', '--config', default="~/.config/OreSat/pass_commander.toml",
    type=Path,
    help=dedent("""\
        Path to .toml config file. If dir will assume 'pass_commander.toml' in that dir
        Default: '%(default)s'"""))
<<<<<<< HEAD
parser.add_argument('-e', '--edl-port', type=int, default=10025,
    help="Port to listen for EDL packets on, default: %(default)s")
=======
parser.add_argument('--template', action='store_true',
    help='Generate a config template at the path specified by --config')
parser.add_argument('-e', '--edl-command',
    type=bytes.fromhex,
    help=dedent('''\
        Optional EDL command to send periodically during a pass
        Must be hex formatted with no 0x prefix'''))
>>>>>>> dd1e9f1b
parser.add_argument('-m', '--mock', action='append', choices=('tx', 'rot', 'con', 'all'),
    help=dedent('''\
        Use a simulated (mocked) external dependency, not the real thing
        - tx: No PTT or EDL bytes sent to flowgraph
        - rot: No actual movement commanded for the rotator
        - con: Don't use network services - TLEs, weather, rot2prog, stationd
        - all: All of the above
        Can be issued multiple times, e.g. '-m tx -m rot' will disable tx and rotator'''))
parser.add_argument('-p', '--pass-count', type=int, default=9999,
    help="Maximum number of passes to operate before shutting down. Default: '%(default)s'")
parser.add_argument('-s', '--satellite',
    help=dedent('''\
        Can be International Designator, Catalog Number, or Name.
        If `--mock con` is specified will search local TLE cache and Gpredict cache
        '''))
parser.add_argument('-t', '--tx-gain', type=int,
    help='Transmit gain, usually between 0 and 100ish')
parser.add_argument('-v', '--verbose', action='count',
    help='Output additional debugging information')
main(parser.parse_args())<|MERGE_RESOLUTION|>--- conflicted
+++ resolved
@@ -39,18 +39,10 @@
     help=dedent("""\
         Path to .toml config file. If dir will assume 'pass_commander.toml' in that dir
         Default: '%(default)s'"""))
-<<<<<<< HEAD
+parser.add_argument('--template', action='store_true',
+    help='Generate a config template at the path specified by --config')
 parser.add_argument('-e', '--edl-port', type=int, default=10025,
     help="Port to listen for EDL packets on, default: %(default)s")
-=======
-parser.add_argument('--template', action='store_true',
-    help='Generate a config template at the path specified by --config')
-parser.add_argument('-e', '--edl-command',
-    type=bytes.fromhex,
-    help=dedent('''\
-        Optional EDL command to send periodically during a pass
-        Must be hex formatted with no 0x prefix'''))
->>>>>>> dd1e9f1b
 parser.add_argument('-m', '--mock', action='append', choices=('tx', 'rot', 'con', 'all'),
     help=dedent('''\
         Use a simulated (mocked) external dependency, not the real thing
